--- conflicted
+++ resolved
@@ -29,13 +29,9 @@
   "bert-score>=0.3.13,<1.0.0",
   "transformers>=4.41.0,<5.0.0",
   "accelerate>=0.30.1,<1.0.0",
-<<<<<<< HEAD
-  "seaborn>=0.13.2,<1.0.0"
-=======
   "seaborn>=0.13.2,<1.0.0",
   "faker>=25.8.0,<26.0.0",
   "tiktoken>=0.7.0,<1.0.0"
->>>>>>> 542708ca
 ]
 
 [project.optional-dependencies]
