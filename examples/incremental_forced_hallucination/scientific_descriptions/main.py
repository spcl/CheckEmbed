# Copyright (c) 2024 ETH Zurich.
#                    All rights reserved.
#
# Use of this source code is governed by a BSD-style license that can be
# found in the LICENSE file.
#
# main author: Lorenzo Paleari

import json
import logging
import os
import sys
from typing import Any, List

sys.path.append(os.path.abspath(os.path.join(os.path.dirname(__file__), '../../../')))

from langchain.prompts import PromptTemplate

<<<<<<< HEAD
from CheckEmbed import embedding_models, language_models
from CheckEmbed.operations import CheckEmbedOperation, LLMAsAJudgeOperation
from CheckEmbed.parser import Parser
from CheckEmbed.scheduler import Scheduler, StartingPoint
from examples.incremental_forced_hallucination.operation_variants import (
    BertScoreOperation_Variant,
    CheckEmbedOperation_Variant,
    SelfCheckGPT_BERT_Operation_Variant,
    SelfCheckGPT_NLI_Operation_Variant,
)
=======
from CheckEmbed import language_models
from CheckEmbed import embedding_models
from CheckEmbed.parser import Parser
from CheckEmbed.scheduler import Scheduler, StartingPoint
from CheckEmbed.operations import CheckEmbedOperation, LLMAsAJudgeOperation

from examples.incremental_forced_hallucination.operation_variants import CheckEmbedOperation_Variant, \
    BertScoreOperation_Variant, SelfCheckGPT_BERT_Operation_Variant, SelfCheckGPT_NLI_Operation_Variant
>>>>>>> 1225b977

topics_list = [
"Supernova",
"Evolution",
"Gravity",
"Quantum mechanics",
"Dark matter",
"Black hole",
"Global warming",
"Natural selection",
"Plate tectonics",
"Artificial intelligence",
"Relativity",
"Genetics",
"Big Bang theory",
"Electricity",
"Photosynthesis",
"Neuroscience",
"Climate change",
"Friction",
"Renewable energy",
"DNA",
"Democracy",
"Capitalism",
"Social media",
"Virtual reality",
"Artificial life",
"Cloning",
"Robotics",
"Space-time",
"Atomic theory",
"Consciousness"
]

prompt_template = PromptTemplate(
<<<<<<< HEAD
    input_variables=["passage"],
=======
    input_variables=["aaa"],
>>>>>>> 1225b977
    template="""
### INSTRUCTION ###

You are a linguistic expert. You will be given a passage of text containing some scientific descriptions about a topic. Your job is to rate how hallucinated the passage is based on the content of the description. You will need to output a score from 0 to 100, where 0 means the passage is completely hallucinated, and 100 means the passage is completely accurate.

### OUTPUT ###

The output should be a single number, which is the score from 0 to 100.
You CANNOT output any other text. You CANNOT output a decimal number. You MUST output an integer number. You MUST NOT output a number that is less than 0 or greater than 100.

### INPUT ###
<<<<<<< HEAD
{passage}
=======
{aaa}
>>>>>>> 1225b977
""",
)

class CustomParser(Parser):
    """
    The CustomParser class handles the dataset parsing.

    Inherits from the Parser class and implements its abstract methods.
    """

    def __init__(self, dataset_path: str, prompt_scheme_path: str, list: List[str], error_number: int, final_responses_path: str) -> None:
        """
        Initialize the parser.

        :param dataset_path: The path to the dataset.
        :type dataset_path: str
        :param prompt_scheme_path: The path to the prompt scheme file.
        :type prompt_scheme_path: str
        :param list: The list of topics to be used in the prompts.
        :type list: List[str]
        :param error_number: Number of errors that the LLM is asked in the prompts to generate.
        :type error_number: int
        :param final_responses_path: The path to the hallucinations.json file.
        :type final_responses_path: str
        """
        super().__init__(dataset_path)
        self.prompt_scheme_path = prompt_scheme_path
        self.list = list
        self.error_number = error_number
        self.final_responses_path = final_responses_path

    def prompt_generation(self, custom_inputs: Any = None) -> List[str]:
        """
        Parse the dataset and generate the prompts for the model.

        :param custom_inputs: The custom inputs to the parser. Defaults to None.
        :type custom_inputs: Any
        :return: List of prompts.
        :rtype: List[str]
        """
        with open(self.prompt_scheme_path) as f:
            prompt_complete = f.read()

        # Use input data as context inside the prompts
        prompts = []
        for item in self.list:
            prompt_copy = prompt_complete
            prompts.append(prompt_copy.replace("### TOPIC ###", item).replace("### NUMBER ###", str(self.error_number)))

        return prompts

    def ground_truth_extraction(self, custom_inputs: Any = None) -> List[str]:
        """
        Parse the dataset and extract the ground truth.

        :param custom_inputs: The custom inputs to the parser. Defaults to None.
        :type custom_inputs: Any
        :return: List of ground truths.
        :rtype: List[str]
        """
        pass

    def answer_parser(self, responses: List[List[str]], custom_inputs: Any = None) -> List[List[str]]:
        """
        Parse the responses from the model.

        :param responses: The responses from the model.
        :type responses: List[List[str]]
        :param custom_inputs: The custom inputs to the parser. Defaults to None.
        :type custom_inputs: Any
        :return: The parsed responses. The output is going to be saved in a .json file using the following structure:
        {
            "data": [
                {
                    "index": "1",
                    "hallucination": "parsed_response",
                },
                {
                    "index": "2",
                    "hallucination": "parsed_response",
                },
                ...
            ]
        }
        :rtype: List[List[str]]
        """
        new_responses = []
        hallucinations = []
        for response in responses:
            new_response = []
            hallucination = []
            for res in response:
                index = res.find("### PASSAGE ###")
                new_response.append(res[index:])
                hallucination.append(res[:index])
            new_responses.append(new_response)
            hallucinations.append(hallucination)
        
        with open(self.final_responses_path + "/hallucinations.json", "w") as f:
            hallucinations_json = [{"index": i, "hallucination": hallucinations[i]} for i in range(len(hallucinations))]
            json.dump({"data": hallucinations_json}, f, indent=4)
        return new_responses

def start(current_dir: str, list: List[str], ground_truth_gen: bool = False, error_number: int = 0, start: int = StartingPoint.PROMPT) -> None:
    """
    Execute the incremental forced hallucination use case with a specific error number.

    :param current_dir: Directory path from the the script is called.
    :type current_dir: str
    :param list: The list of topics to be used in the prompts.
    :type list: List[str]
    :param ground_truth_gen: Generate ground truth. Defaults to False.
    :type ground_truth_gen: bool
    :param error_number: Number of errors that the LLM is asked in the prompts to generate. Defaults to 0.
    :type error_number: int
    :param start: Starting point indicator. Defaults to StartingPoint.PROMPT.
    :type start: int
    """
    config_path = os.path.join(
        current_dir,
        "../../../../CheckEmbed/config.json",
    )

    # Initialize the parser and the embedder
    customParser = CustomParser(
        dataset_path = current_dir,
        prompt_scheme_path = os.path.join(current_dir, "../prompt_scheme.txt" if not ground_truth_gen else "../prompt_scheme_ground_truth.txt"),
        list = list,
        error_number = error_number,
        final_responses_path = current_dir,
    )

    # Initialize the language models
    gpt3 = language_models.ChatGPT(
        config_path,
        model_name = "chatgpt",
        cache = True,
    )

    gpt4_o = language_models.ChatGPT(
        config_path,
        model_name = "chatgpt4-o",
        cache = True,
        )
    
    gpt4_o_2 = language_models.ChatGPT(
        config_path,
        model_name = "chatgpt4-o",
        cache = True,
        temperature = 0.1,
    )

    gpt4_o_mini = language_models.ChatGPT(
        config_path,
        model_name = "chatgpt4-o-mini",
        cache = False,
        temperature = 0.1,
    )

    llama70 = language_models.LLMChatOllama(
        config_path,
        model_name = "llama70",
        cache = False,
        temperature = 0.1,
    )

    llama8 = language_models.LLMChatOllama(
        config_path,
        model_name = "llama8",
        cache = False,
        temperature = 0.1,
    )

    embedd_large = embedding_models.EmbeddingGPT(
        config_path,
        model_name = "gpt-embedding-large",
        cache = False,
    )

    sfrEmbeddingMistral = embedding_models.SFREmbeddingMistral(
        model_name = "Salesforce/SFR-Embedding-Mistral",
        cache = False,
    )

    e5mistral7b = embedding_models.E5Mistral7b(
        model_name = "intfloat/e5-mistral-7b-instruct",
        cache = False,
    )

    gteQwen157bInstruct = embedding_models.GteQwenInstruct(
        model_name= "Alibaba-NLP/gte-Qwen1.5-7B-instruct",
        cache = False,
        access_token = "", # Add your access token here
    )

    stella_en_15B_v5 = embedding_models.Stella(
        model_name = "dunzhang/stella_en_1.5B_v5",
        variant = "1.5B-v5",
        cache = False,
    )

    stella_en_400M_v5 = embedding_models.Stella(
        model_name = "dunzhang/stella_en_400M_v5",
        cache = False,
    )


    # Initialize BERTScore, SelfCheckGPT and CheckEmbedOperation operations
    bertOperation = None if ground_truth_gen else BertScoreOperation_Variant(
            os.path.join(current_dir, "BertScore"),
            os.path.join(current_dir, "../ground_truth"),
            current_dir,
        )

    selfCheckGPTOperation = [] if ground_truth_gen else [
        SelfCheckGPT_BERT_Operation_Variant(
            os.path.join(current_dir, "SelfCheckGPT"),
            os.path.join(current_dir, "../ground_truth"),
            current_dir,
        ),
        SelfCheckGPT_NLI_Operation_Variant(
            os.path.join(current_dir, "SelfCheckGPT"),
            os.path.join(current_dir, "../ground_truth"),
            current_dir,
        )
    ]
    
    checkEmbedOperation = CheckEmbedOperation(
        os.path.join(current_dir, "CheckEmbed_Self"),
        os.path.join(current_dir, "embeddings")
    ) if ground_truth_gen else CheckEmbedOperation_Variant(
            os.path.join(current_dir, "CheckEmbed"),
            os.path.join(current_dir, "../ground_truth/embeddings"),
            os.path.join(current_dir, "embeddings"),
        )
    
    llm_judge_Operation = LLMAsAJudgeOperation(
        os.path.join(current_dir, "Judge"),
        current_dir,
        prompt_template = prompt_template,
    )


    # Initialize the scheduler
    scheduler = Scheduler(
        current_dir,
        logging_level = logging.DEBUG,
        budget = 10,
        parser = customParser,
        lm = [gpt4_o, gpt3],
        embedding_lm = [stella_en_15B_v5, stella_en_400M_v5, embedd_large, e5mistral7b, sfrEmbeddingMistral, gteQwen157bInstruct],
        bertScoreOperation = bertOperation,
        selfCheckGPTOperation = selfCheckGPTOperation,
        checkEmbedOperation = checkEmbedOperation,
<<<<<<< HEAD
        llm_as_a_judge_Operation=llm_judge_Operation,
=======
        llm_as_a_judge_Operation = llm_judge_Operation,
>>>>>>> 1225b977
        llm_as_a_judge_models = [gpt4_o_mini, gpt4_o_2, llama70, llama8],
    )

    # The order of lm_names and embedding_lm_names should be the same 
    # as the order of the language models and embedding language models respectively.
    scheduler.run(
        startingPoint = start,
        bertScore = True,
        selfCheckGPT = True,
        llm_as_a_judge= True,
        rebase_results = True,
        num_samples = 10,
        bertScore_model = "microsoft/deberta-xlarge-mnli",
        batch_size = 64, # it may be necessary to reduce the batch size if the model is too large
        device = "cuda" # or "cpu" "mps" ...
    )

if __name__ == "__main__":
    current_dir = os.path.dirname(os.path.abspath(__file__)) + "/ground_truth"
    os.makedirs(current_dir + "/CheckEmbed_Self", exist_ok=True)
    start(current_dir, topics_list, ground_truth_gen=True, error_number=0)

    current_dir = os.path.dirname(os.path.abspath(__file__)) + "/error_1"
    os.makedirs(current_dir, exist_ok=True)
    start(current_dir, topics_list, ground_truth_gen=False, error_number=1)

    current_dir = os.path.dirname(os.path.abspath(__file__)) + "/error_2"
    os.makedirs(current_dir, exist_ok=True)
    start(current_dir, topics_list, ground_truth_gen=False, error_number=2)

    current_dir = os.path.dirname(os.path.abspath(__file__)) + "/error_3"
    os.makedirs(current_dir, exist_ok=True)
    start(current_dir, topics_list, ground_truth_gen=False, error_number=3)

    current_dir = os.path.dirname(os.path.abspath(__file__)) + "/error_4"
    os.makedirs(current_dir, exist_ok=True)
    start(current_dir, topics_list, ground_truth_gen=False, error_number=4)

    current_dir = os.path.dirname(os.path.abspath(__file__)) + "/error_5"
    os.makedirs(current_dir, exist_ok=True)
    start(current_dir, topics_list, ground_truth_gen=False, error_number=5)

    current_dir = os.path.dirname(os.path.abspath(__file__)) + "/error_6"
    os.makedirs(current_dir, exist_ok=True)
    start(current_dir, topics_list, ground_truth_gen=False, error_number=6)

    current_dir = os.path.dirname(os.path.abspath(__file__)) + "/error_7"
    os.makedirs(current_dir, exist_ok=True)
    start(current_dir, topics_list, ground_truth_gen=False, error_number=7)

    current_dir = os.path.dirname(os.path.abspath(__file__)) + "/error_8"
    os.makedirs(current_dir, exist_ok=True)
    start(current_dir, topics_list, ground_truth_gen=False, error_number=8)

    current_dir = os.path.dirname(os.path.abspath(__file__)) + "/error_9"
    os.makedirs(current_dir, exist_ok=True)
    start(current_dir, topics_list, ground_truth_gen=False, error_number=9)

    current_dir = os.path.dirname(os.path.abspath(__file__)) + "/error_10"
    os.makedirs(current_dir, exist_ok=True)
    start(current_dir, topics_list, ground_truth_gen=False, error_number=10)<|MERGE_RESOLUTION|>--- conflicted
+++ resolved
@@ -16,7 +16,6 @@
 
 from langchain.prompts import PromptTemplate
 
-<<<<<<< HEAD
 from CheckEmbed import embedding_models, language_models
 from CheckEmbed.operations import CheckEmbedOperation, LLMAsAJudgeOperation
 from CheckEmbed.parser import Parser
@@ -27,16 +26,6 @@
     SelfCheckGPT_BERT_Operation_Variant,
     SelfCheckGPT_NLI_Operation_Variant,
 )
-=======
-from CheckEmbed import language_models
-from CheckEmbed import embedding_models
-from CheckEmbed.parser import Parser
-from CheckEmbed.scheduler import Scheduler, StartingPoint
-from CheckEmbed.operations import CheckEmbedOperation, LLMAsAJudgeOperation
-
-from examples.incremental_forced_hallucination.operation_variants import CheckEmbedOperation_Variant, \
-    BertScoreOperation_Variant, SelfCheckGPT_BERT_Operation_Variant, SelfCheckGPT_NLI_Operation_Variant
->>>>>>> 1225b977
 
 topics_list = [
 "Supernova",
@@ -72,11 +61,7 @@
 ]
 
 prompt_template = PromptTemplate(
-<<<<<<< HEAD
-    input_variables=["passage"],
-=======
     input_variables=["aaa"],
->>>>>>> 1225b977
     template="""
 ### INSTRUCTION ###
 
@@ -88,11 +73,7 @@
 You CANNOT output any other text. You CANNOT output a decimal number. You MUST output an integer number. You MUST NOT output a number that is less than 0 or greater than 100.
 
 ### INPUT ###
-<<<<<<< HEAD
-{passage}
-=======
 {aaa}
->>>>>>> 1225b977
 """,
 )
 
@@ -347,11 +328,7 @@
         bertScoreOperation = bertOperation,
         selfCheckGPTOperation = selfCheckGPTOperation,
         checkEmbedOperation = checkEmbedOperation,
-<<<<<<< HEAD
-        llm_as_a_judge_Operation=llm_judge_Operation,
-=======
         llm_as_a_judge_Operation = llm_judge_Operation,
->>>>>>> 1225b977
         llm_as_a_judge_models = [gpt4_o_mini, gpt4_o_2, llama70, llama8],
     )
 
