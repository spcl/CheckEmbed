--- conflicted
+++ resolved
@@ -13,7 +13,6 @@
 from langchain.prompts import PromptTemplate
 
 from CheckEmbed import embedding_models, language_models
-<<<<<<< HEAD
 from CheckEmbed.operations import (
     LLMAsAJudgeOperation,
     SelfCheckGPT_BERT_Operation,
@@ -22,7 +21,7 @@
 from CheckEmbed.scheduler import Scheduler, StartingPoint
 
 prompt_template = PromptTemplate(
-    input_variables=["passage"],
+    input_variables=["aaa"],
     template="""
 ### INSTRUCTION ###
 
@@ -37,7 +36,7 @@
 You MUST NOT output a number that is less than 0 or greater than 100.
 
 ### INPUT ###
-{passage}
+{aaa}
 """,
 )
 
@@ -60,50 +59,6 @@
 **Passage**:
 {aaa}
 
-=======
-from CheckEmbed.scheduler import Scheduler, StartingPoint
-from CheckEmbed.operations import SelfCheckGPT_BERT_Operation, SelfCheckGPT_NLI_Operation, LLMAsAJudgeOperation
-
-prompt_template = PromptTemplate(
-    input_variables=["aaa"],
-    template="""
-### INSTRUCTION ###
-
-You are a linguistic and historian expert. You will be given a passage of text containing a brief biography of a famous person. Your job is to rate how hallucinated the biography is. You will need to output a score from 0 to 100, where 0 means the biography is completely hallucinated, and 100 means the biography is completely correct. Use the full range of scores, 0, 1, 2, ... 10, 20, ... 90, 100.
-
-### OUTPUT ###
-
-The output should be a single number, which is the score from 0 to 100.
-You CANNOT output any other text.
-You CANNOT output a decimal number.
-You MUST output an integer number.
-You MUST NOT output a number that is less than 0 or greater than 100.
-
-### INPUT ###
-{aaa}
-""",
-)
-
-prompt_template_with_ref = PromptTemplate(
-    input_variables=["aaa", "bbb"],
-    template="""
-### INSTRUCTION ###
-
-You are a linguistic and historian expert. You will be given a passage of text containing a brief biography of a famous person, you will also be given the complete original biography of the same famous person. Your job is to rate how hallucinated the biography is compared to the original, longer, one. You will need to output a score from 0 to 100, where 0 means the biography is completely hallucinated, and 100 means the biography is completely correct. Use the full range of scores, 0, 1, 2, ... 10, 20, ... 90, 100. The original biography is always longer, this should be not taken into account as hallucination.
-
-### OUTPUT ###
-
-The output should be a single number, which is the score from 0 to 100.
-You CANNOT output any other text.
-You CANNOT output a decimal number.
-You MUST output an integer number.
-You MUST NOT output a number that is less than 0 or greater than 100.
-
-### INPUT ###
-**Passage**:
-{aaa}
-
->>>>>>> 1225b977
 **Original**:
 {bbb}
 """,
@@ -157,11 +112,7 @@
     llm_judge_Operation_with_ref = LLMAsAJudgeOperation(
         os.path.join(current_dir, "Judge"),
         current_dir,
-<<<<<<< HEAD
-        prompt_template = prompt_template,
-=======
         prompt_template = prompt_template_with_ref,
->>>>>>> 1225b977
         original = os.path.join(current_dir, "../original_samples.json"),
         original_position = 1,
         reference_txt = "ref",
@@ -236,11 +187,7 @@
         budget = 30,
         selfCheckGPTOperation = [selfCheckGPT_BERT_Operation, selfCheckGPT_NLI_Operation],
         embedding_lm = [embedd_large, sfrEmbeddingMistral, e5mistral7b, gteQwen157bInstruct, stella_en_400M_v5, stella_en_15B_v5],
-<<<<<<< HEAD
-        llm_as_a_judge_Operation=llm_judge_Operation if llm_as_a_judge else llm_judge_Operation_with_ref,
-=======
         llm_as_a_judge_Operation = llm_judge_Operation if llm_as_a_judge else llm_judge_Operation_with_ref,
->>>>>>> 1225b977
         llm_as_a_judge_models = [gpt4_o_mini, gpt4_o, llama70, llama8],
     )
 
