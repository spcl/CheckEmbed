--- conflicted
+++ resolved
@@ -16,14 +16,8 @@
 
 from langchain.prompts import PromptTemplate
 
-<<<<<<< HEAD
 from CheckEmbed import embedding_models, language_models
 from CheckEmbed.operations import CheckEmbedOperation, LLMAsAJudgeOperation
-=======
-from CheckEmbed.operations import CheckEmbedOperation, LLMAsAJudgeOperation
-from CheckEmbed import language_models
-from CheckEmbed import embedding_models
->>>>>>> 1225b977
 from CheckEmbed.parser import Parser
 from CheckEmbed.scheduler import Scheduler, StartingPoint
 from examples.incremental_forced_hallucination.operation_variants import (
@@ -31,26 +25,6 @@
     CheckEmbedOperation_Variant,
     SelfCheckGPT_BERT_Operation_Variant,
     SelfCheckGPT_NLI_Operation_Variant,
-)
-
-prompt_template = PromptTemplate(
-    input_variables=["aaaa", "bbbbb"],
-    template="""
-### INSTRUCTION ###
-
-You are a linguistic and law expert. You will be given a summary of part of a legal document and the original as well. Your job is to rate how accurate and not hallucinated the summary is based on the content of the original passage. You will need to output a score from 0 to 100, where 0 means the summary is completely hallucinated, and 100 means the summary is completely accurate.
-
-### OUTPUT ###
-
-The output should be a single number, which is the score from 0 to 100.
-You CANNOT output any other text. You CANNOT output a decimal number. You MUST output an integer number. You MUST NOT output a number that is less than 0 or greater than 100.
-
-### INPUT ###
-{aaaa}
-
-### ORIGINAL PASSAGE ###
-{bbbbb}
-""",
 )
 
 prompt_template = PromptTemplate(
@@ -331,11 +305,7 @@
         bertScoreOperation = bertOperation,
         selfCheckGPTOperation = selfCheckGPTOperation,
         checkEmbedOperation = checkEmbedOperation,
-<<<<<<< HEAD
-        llm_as_a_judge_Operation=llm_judge_Operation,
-=======
         llm_as_a_judge_Operation = llm_judge_Operation,
->>>>>>> 1225b977
         llm_as_a_judge_models = [gpt4_o_mini, gpt4_o_2, llama70, llama8],
     )
 
@@ -362,10 +332,6 @@
     with open(os.path.dirname(os.path.abspath(__file__)) + "/dataset/judge_original.json", "w") as f:
         json.dump({"data": [d["chunk_txt"] for d in data]}, f, indent=4)
 
-<<<<<<< HEAD
-    exit(0)
-=======
->>>>>>> 1225b977
     current_dir = os.path.dirname(os.path.abspath(__file__)) + "/ground_truth"
     os.makedirs(current_dir, exist_ok=True)
     os.makedirs(current_dir + "/CheckEmbed_Self", exist_ok=True)
