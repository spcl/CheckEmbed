# Distinguishing Similar and Different Text Passages

The use case in this directory analyzes, whether a verification method is able to clearly distinguish two passages of text that either look
similar, but come with very different meanings ("different") or look different, but have similar or identical meanings ("similar").

## Data

The list of topics for the different subtask can be found in `different_topics_list` list in the `different/main.py` file.
There are two lists of topics for the similar subtask: `precise` and `generic`. Both lists (`precise_topics` and `general_topics`) can be found
in the `similar/main.py` file.

## Prompt Templates

The prompt templates for the subtasks can be found in `different/prompt_scheme.txt` and `similar/prompt_scheme.txt` respectively.

## Runtime / Cost Estimation

The samples have been generated with a temperature of 1.0. The temperature can be adjusted in your `config.json`.
We estimate a compute time of 90 minutes with an NVIDIA Tesla V100-PCIE-32GB for each subtask.

The total estimated costs are $1.55 for each subtask:

- GPT4-o: $0.5
- GPT4-turbo: $1
- GPT3.5: $0.05

<<<<<<< HEAD
Running LLM-as-a-Judge for all subtask will result in an additional cost not superior to $1.
=======
Running LLM-as-a-Judge for all subtasks will result in an additional cost of no more than $1.
>>>>>>> 1225b977
<|MERGE_RESOLUTION|>--- conflicted
+++ resolved
@@ -24,8 +24,4 @@
 - GPT4-turbo: $1
 - GPT3.5: $0.05
 
-<<<<<<< HEAD
-Running LLM-as-a-Judge for all subtask will result in an additional cost not superior to $1.
-=======
-Running LLM-as-a-Judge for all subtasks will result in an additional cost of no more than $1.
->>>>>>> 1225b977
+Running LLM-as-a-Judge for all subtasks will result in an additional cost of no more than $1.